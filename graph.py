--- conflicted
+++ resolved
@@ -3,11 +3,7 @@
 
 from __future__ import annotations
 
-<<<<<<< HEAD
-from typing import *
-=======
 from typing import List, Union, Dict, Set, Tuple
->>>>>>> 08a92f37
 
 import g2o
 import numpy as np
@@ -17,314 +13,9 @@
     measurement_to_matrix
 from graph_vertex_edge_classes import *
 from maximization_model import maxweights
-<<<<<<< HEAD
-
-
-class Graph:
-    """A class for the graph encoding a map with class methods to optimize it.
-    """
-
-    def __init__(self, vertices: Dict[int, Vertex], edges: Dict[int, Edge], weights=np.zeros(18), gravity_axis='z',
-                 is_sparse_bundle_adjustment=False, use_huber=False, huber_delta=None, damping_status=False):
-        """The graph class
-
-        The graph contains a dictionary of vertices and edges, the keys being UIDs such as ints. The start and end UIDs
-        in each edge refer to the vertices in the vertices dictionary.
-
-        Args:
-            vertices: A dictionary of vertices indexed by UIDs. The UID-vertices associations are referred to by the
-             startuid and enduid fields of the :class: Edge  class.
-            edges: A dictionary of edges indexed by UIDs.
-
-        Kwargs:
-            weights: An initial guess for what the weights of the model are. The weights correspond to x, y, z, qx, qy,
-             and qz measurements for odometry edges, tag edges, and dummy edges and has 18 elements [odometry x,
-             odometry y, ..., dummy qz]. The weights are related to variance by variance = exp(w).
-        """
-
-        self.is_sparse_bundle_adjustment: bool = is_sparse_bundle_adjustment
-        self.edges: Dict[int, Edge] = edges
-        self.vertices: Dict[int, Vertex] = vertices
-        self.original_vertices = vertices
-
-        self.verts_to_edges: Dict[int, List[int]] = {}
-        self.generate_verts_to_edges_mapping()
-
-        # This is populated in graph_to_optimizer and is currently no updated anywhere else
-        self.our_edges_to_g2o_edges: Dict[int, Union[g2o.EdgeProjectPSI2UV, g2o.EdgeSE3Expmap, g2o.EdgeSE3]] = {}
-
-        self.weights: np.ndarray = weights
-        self.gravity_axis: str = gravity_axis
-
-        self.basis_matrices = {}
-        self.generate_basis_matrices()
-
-        self.g2o_status = -1
-        self.maximization_success_status = False
-        self.errors = np.array([])
-        self.observations = np.reshape([], [0, self.weights.size])
-        self.maximization_success: bool = False
-        self.maximization_results = OptimizeResult
-
-        self.unoptimized_graph: Union[g2o.SparseOptimizer, None] = None
-        self.optimized_graph: Union[g2o.SparseOptimizer, None] = None
-        self.damping_status: bool = damping_status
-        self.use_huber: bool = use_huber
-        self.huber_delta: bool = huber_delta
-        self.update_edges()
-
-    # -- Optimization-related methods --
-
-    def generate_unoptimized_graph(self) -> None:
-        """Generate the unoptimized g2o graph from the current vertex and edge assignments.
-
-        This can be optimized using :func: optimize_graph.
-        """
-        self.unoptimized_graph = self.graph_to_optimizer()
-
-    def generate_verts_to_edges_mapping(self) -> None:
-        """Populates the `verts_to_edges` attribute such that it maps vertex UIDs to incident edge UIDs (regardless
-        of whether the edge is incoming or outgoing).
-        """
-        for edge_uid in self.edges:
-            edge = self.edges[edge_uid]
-            for vertex_uid in [edge.startuid, edge.enduid]:
-                if self.verts_to_edges.__contains__(vertex_uid):
-                    self.verts_to_edges[vertex_uid].append(edge_uid)
-                else:
-                    self.verts_to_edges[vertex_uid] = [edge_uid,]
-
-    @staticmethod
-    def check_optimized_edges(graph: g2o.SparseOptimizer, verbose: bool = True) -> float:
-        """Iterates through edges in the g2o sparse optimizer object and sums the chi2 values for all of the edges.
-
-        Args:
-            graph: A g2o.SparseOptimizer object
-            verbose (bool): Boolean for whether or not to print the total chi2 value
-
-        Returns:
-            Sum of the chi2 values associated with each edge
-        """
-        total_chi2 = 0.0
-        for edge in graph.edges():
-            total_chi2 += Graph.get_chi2_of_edge(edge)
-
-        if verbose:
-            print("Total chi2:", total_chi2)
-
-        return total_chi2
-
-    @staticmethod
-    def get_chi2_of_edge(edge: Union[g2o.EdgeProjectPSI2UV, g2o.EdgeSE3Expmap, g2o.EdgeSE3]) -> float:
-        """Computes the chi2 value associated with the provided edge
-
-        Arguments:
-            edge (Union[g2o.EdgeProjectPSI2UV, g2o.EdgeSE3Expmap, g2o.EdgeSE3]): A g2o edge
-
-        Returns:
-            Chi2 value associated with the provided edge
-
-        Raises:
-            Exception if an edge is encountered that is not handled (handled edges are g2o.EdgeProjectPSI2UV,
-             g2o.EdgeSE3Expmap, and g2o.EdgeSE3)
-        """
-        error_chi2: float
-        if isinstance(edge, g2o.EdgeProjectPSI2UV):
-            cam = edge.parameter(0)
-            error = edge.measurement() - cam.cam_map(
-                edge.vertex(1).estimate() * edge.vertex(2).estimate().inverse() * edge.vertex(0).estimate())
-            return error.dot(edge.information()).dot(error)
-        elif isinstance(edge, g2o.EdgeSE3Expmap):
-            error = edge.vertex(1).estimate().inverse() * edge.measurement() * edge.vertex(0).estimate()
-            return error.log().T.dot(edge.information()).dot(error.log())
-        elif isinstance(edge, g2o.EdgeSE3):
-            delta = edge.measurement().inverse() * edge.vertex(0).estimate().inverse() * edge.vertex(1).estimate()
-            error = np.hstack((delta.translation(), delta.orientation().coeffs()[:-1]))
-            return error.dot(edge.information()).dot(error)
-        else:
-            raise Exception("Unhandled edge type for chi2 calculation")
-
-    def map_odom_to_adj_chi2(self, vertex_uid: int) -> float:
-        """Computes odometry-adjacent chi2 value
-
-        Arguments:
-            vertex_uid (int): Vertex integer corresponding to an odometry node
-
-        Returns:
-            Float that is the sum of the chi2 values of the two edges (as calculated through the `get_chi2_of_ege`
-            static method) that are incident to both the specified odometry node and two other odometry nodes. If
-            there is only one such incident edge, then only that edge's chi2 value is returned.
-
-        Raises:
-            ValueError if `vertex_uid` does not correspond to an odometry node.
-            Exception if there appear to be more than two incident edges that connect the specified node to other
-             odometry nodes.
-        """
-        if self.vertices[vertex_uid].mode != VertexType.ODOMETRY:
-            raise ValueError("Specified vertex type is not an odometry vertex")
-
-        relevant_edges = []
-        for e in self.verts_to_edges[vertex_uid]:
-            edge = self.edges[e]
-            if edge.startuid != vertex_uid and self.vertices[edge.startuid].mode == VertexType.ODOMETRY:
-                    relevant_edges.append(e)
-            else:
-                if self.vertices[edge.enduid].mode == VertexType.ODOMETRY:
-                    relevant_edges.append(e)
-=======
 import copy
->>>>>>> 08a92f37
-
-        if len(relevant_edges) > 2:
-            raise Exception("Vertex appears to be connected to more than two other odometry vertices")
-
-<<<<<<< HEAD
-        adj_chi2 = 0.0
-        for our_edge in relevant_edges:
-            g2o_edge = self.our_edges_to_g2o_edges[our_edge]
-            adj_chi2 += self.get_chi2_of_edge(g2o_edge)
-        return adj_chi2
-
-    def optimize_graph(self) -> float:
-        """Optimize the graph using g2o.
-
-        The g2o_status attribute is set to to the g2o success output.
-
-        Returns:
-            Chi2 sum of optimized graph as returned by the call to `self.check_optimized_edges(self.optimized_graph)`
-        """
-        self.optimized_graph: g2o.SparseOptimizer = self.graph_to_optimizer()
-        self.optimized_graph.initialize_optimization()
-        run_status = self.optimized_graph.optimize(1024)
-
-        print("checking unoptimized edges")
-        self.check_optimized_edges(self.unoptimized_graph)
-        print("checking optimized edges")
-        optimized_chi_sqr = self.check_optimized_edges(self.optimized_graph)
-
-        self.g2o_status = run_status
-        return optimized_chi_sqr
-
-    def graph_to_optimizer(self) -> g2o.SparseOptimizer:
-        """Convert a :class: graph to a :class: g2o.SparseOptimizer.  Only the edges and vertices fields need to be
-        filled out.
-
-        Vertices' ids in the resulting g2o.SparseOptimizer match their UIDs in the self.vertices attribute.
-
-        Returns:
-            A :class: g2o.SparseOptimizer that can be optimized via its optimize class method.
-        """
-        optimizer: g2o.SparseOptimizer = g2o.SparseOptimizer()
-        optimizer.set_algorithm(g2o.OptimizationAlgorithmLevenberg(
-            g2o.BlockSolverSE3(g2o.LinearSolverCholmodSE3())))
-
-        if self.is_sparse_bundle_adjustment:
-            for i in self.vertices:
-                if self.vertices[i].mode == VertexType.TAGPOINT:
-                    vertex = g2o.VertexSBAPointXYZ()
-                    vertex.set_estimate(self.vertices[i].estimate[:3])
-                else:
-                    vertex = g2o.VertexSE3Expmap()
-                    vertex.set_estimate(pose_to_se3quat(self.vertices[i].estimate))
-                vertex.set_id(i)
-                vertex.set_fixed(self.vertices[i].fixed)
-                optimizer.add_vertex(vertex)
-            cam_idx = 0
-            for i in self.edges:
-                if self.edges[i].corner_ids is None:
-                    edge = g2o.EdgeSE3Expmap()
-                    for j, k in enumerate([self.edges[i].startuid,
-                                           self.edges[i].enduid]):
-                        edge.set_vertex(j, optimizer.vertex(k))
-                        edge.set_measurement(pose_to_se3quat(self.edges[i].measurement))
-                        edge.set_information(self.edges[i].information)
-                    optimizer.add_edge(edge)
-                    self.our_edges_to_g2o_edges[i] = edge
-                else:
-                    # Note: we only use the focal length in the x direction since: (a) that's all that g2o supports and
-                    # (b) it is always the same in ARKit (at least currently)
-                    cam = g2o.CameraParameters(self.edges[i].camera_intrinsics[0],
-                                               self.edges[i].camera_intrinsics[2:], 0)
-                    cam.set_id(cam_idx)
-                    optimizer.add_parameter(cam)
-                    for corner_idx, corner_id in enumerate(self.edges[i].corner_ids):
-                        edge = g2o.EdgeProjectPSI2UV()
-                        edge.resize(3)
-                        edge.set_vertex(0, optimizer.vertex(corner_id))
-                        edge.set_vertex(1, optimizer.vertex(self.edges[i].startuid))
-                        edge.set_vertex(2, optimizer.vertex(self.edges[i].enduid))
-                        edge.set_information(self.edges[i].information)
-                        edge.set_measurement(self.edges[i].measurement[corner_idx * 2:corner_idx * 2 + 2])
-                        edge.set_parameter_id(0, cam_idx)
-                        if self.use_huber:
-                            edge.set_robust_kernel(g2o.RobustKernelHuber(self.huber_delta))
-                        optimizer.add_edge(edge)
-                        self.our_edges_to_g2o_edges[i] = edge
-                    cam_idx += 1
-        else:
-            for i in self.vertices:
-                vertex = g2o.VertexSE3()
-                vertex.set_id(i)
-                vertex.set_estimate(pose_to_isometry(self.vertices[i].estimate))
-                vertex.set_fixed(self.vertices[i].fixed)
-                optimizer.add_vertex(vertex)
-
-            for i in self.edges:
-                edge = g2o.EdgeSE3()
-
-                for j, k in enumerate([self.edges[i].startuid, self.edges[i].enduid]):
-                    edge.set_vertex(j, optimizer.vertex(k))
-
-                edge.set_measurement(pose_to_isometry(self.edges[i].measurement))
-                edge.set_information(self.edges[i].information)
-                edge.set_id(i)
-
-                optimizer.add_edge(edge)
-                self.our_edges_to_g2o_edges[i] = edge
-        return optimizer
-
-    def delete_tag_vertex(self, vertex_uid: int):
-        """Deletes a tag vertex from relevant attributes.
-
-        Deletes the tag vertex from the following instance attributes:
-        - `verts_to_edges`
-        - `vertices`
-
-        All incident edges to the vertex are deleted from the following instance attributes:
-        - `edges`
-        - `our_edges_to_g2o_edges`
-
-        No edges or vertices are modified in either of the attributes that are g2o graphs.
-
-        Arguments:
-            vertex_uid (int): UID of vertex to delete which must be of a VertexType.TAG type.
-
-        Raises:
-            ValueError if the specified vertex to delete is not of a VertexType.TAG type.
-        """
-        if self.vertices[vertex_uid] != VertexType.TAG:
-            raise ValueError("Specified vertex for deletion is not a tag vertex")
-
-        # Delete connected edge(s)
-        connected_edges = self.verts_to_edges[vertex_uid]
-        for edge_uid in connected_edges:
-            self.edges.__delitem__(edge_uid)
-            self.our_edges_to_g2o_edges.__delitem__(edge_uid)
-
-        # Delete vertex
-        self.verts_to_edges.__delitem__(vertex_uid)
-        self.vertices.__delitem__(vertex_uid)
-
-    # -- Utility methods --
-
-    def update_edges(self) -> None:
-        """Populates the information attribute of each of the edges.
-
-        Raises:
-            Exception if an edge is encountered whose start mode is not an odometry node
-            Exception if an edge has an unhandled end node type
-        """
-=======
+
+
 class Graph:
     """A class for the graph encoding a map with class methods to optimize it.
     """
@@ -644,7 +335,6 @@
             Exception if an edge is encountered whose start mode is not an odometry node
             Exception if an edge has an unhandled end node type
         """
->>>>>>> 08a92f37
         for uid in self.edges:
             edge = self.edges[uid]
             start_mode = self.vertices[edge.startuid].mode
@@ -660,11 +350,7 @@
                 elif end_mode == VertexType.DUMMY:
                     # TODO: this basis is not very pure and results in weight on each dimension of the quaternion (seems
                     #  to work though)
-<<<<<<< HEAD
-                    basis = self.basis_matrices[uid][3:6, 3:6]
-=======
                     basis = self._basis_matrices[uid][3:6, 3:6]
->>>>>>> 08a92f37
                     cov = np.diag(np.exp(-self.weights[15:18]))
                     information = basis.dot(cov).dot(basis.T)
                     template = np.zeros([6, 6])
@@ -700,28 +386,6 @@
                     self.vertices[uid].estimate = self.optimized_graph.vertex(uid).estimate()
                 else:
                     self.vertices[uid].estimate = self.optimized_graph.vertex(uid).estimate().to_vector()
-<<<<<<< HEAD
-            else:
-                self.vertices[uid].estimate = isometry_to_pose(self.optimized_graph.vertices()[uid].estimate())
-
-    def generate_basis_matrices(self) -> None:
-        """Generate basis matrices used to show how a change in global yaw changes the values of a local measurement.
-
-        This is used for dummy edges. For other edge types, the basis is simply the identity matrix.
-        """
-        basis_matrices = {}
-
-        for uid in self.edges:
-            if (self.vertices[self.edges[uid].startuid].mode == VertexType.DUMMY) \
-                    != (self.vertices[self.edges[uid].enduid].mode == VertexType.DUMMY):
-                basis_matrices[uid] = np.eye(6)
-                if not self.is_sparse_bundle_adjustment:
-                    basis_matrices[uid][3:6, 3:6] = global_yaw_effect_basis(
-                        R.from_quat(self.vertices[self.edges[uid].enduid].estimate[3:7]), self.gravity_axis)
-            else:
-                basis_matrices[uid] = np.eye(6)
-        self.basis_matrices = basis_matrices
-=======
             else:
                 self.vertices[uid].estimate = isometry_to_pose(self.optimized_graph.vertices()[uid].estimate())
 
@@ -742,7 +406,6 @@
             else:
                 basis_matrices[uid] = np.eye(6)
         self._basis_matrices = basis_matrices
->>>>>>> 08a92f37
 
     def connected_components(self) -> List[Graph]:
         """Return a list of graphs representing connecting components of the input graph.
@@ -773,11 +436,7 @@
                 for group in groups]
 
     def integrate_path(self, edgeuids, initial=np.array([0, 0, 0, 0, 0, 0, 1])) -> np.ndarray:
-<<<<<<< HEAD
-        """TODO: documentation
-=======
         """Returns an array of vectors containing translation and rotation information for the prescribed edge UIDs.
->>>>>>> 08a92f37
         """
         poses = [initial]
         for edgeuid in edgeuids:
@@ -792,11 +451,7 @@
     # -- Getters --
 
     def get_tags_all_position_estimate(self) -> np.ndarray:
-<<<<<<< HEAD
-        """TODO: documentation
-=======
         """Returns an array position estimates for every edge that connects an odometry vertex to a tag vertex.
->>>>>>> 08a92f37
         """
         tags = np.reshape([], [0, 8])  # [x, y, z, qx, qy, qz, 1, id]
         for edgeuid in self.edges:
@@ -816,56 +471,6 @@
         return tags
 
     def get_subgraph(self, start_vertex_uid, end_vertex_uid) -> Graph:
-<<<<<<< HEAD
-        """Returns a Graph instance that is a subgraph created from the specified range of vertices
-
-        Args:
-            start_vertex_uid: First vertex in range of vertices from which to create a subgraph
-            end_vertex_uid: Last vertex in range of vertices from which to create a subgraph
-        """
-        start_found = False
-        edges: Dict[int, Edge] = {}
-        vertices: Dict[int, Vertex] = {}
-        for i, edgeuid in enumerate(self.get_ordered_odometry_edges()[0]):
-            edge = self.edges[edgeuid]
-            if edge.startuid == start_vertex_uid:
-                start_found = True
-
-            if start_found:
-                vertices[edge.enduid] = self.vertices[edge.enduid]
-                vertices[edge.startuid] = self.vertices[edge.startuid]
-                edges[edgeuid] = edge
-
-            if edge.enduid == end_vertex_uid:
-                break
-
-        # Find tags and edges connecting to the found vertices
-        for edgeuid in self.edges:
-            edge = self.edges[edgeuid]
-            if self.vertices[edge.startuid].mode == VertexType.TAG and edge.enduid in vertices:
-                edges[edgeuid] = edge
-                vertices[edge.startuid] = self.vertices[edge.startuid]
-
-            if self.vertices[edge.enduid].mode == VertexType.TAG and edge.startuid in vertices:
-                edges[edgeuid] = edge
-                vertices[edge.enduid] = self.vertices[edge.enduid]
-
-        ret_graph = Graph(vertices, edges)
-        return ret_graph
-
-    def get_tag_verts(self):
-        """Return a list of of the tag vertices
-        """
-        tag_verts = []
-        for vertex in self.vertices:
-            if self.vertices[vertex].mode == VertexType.TAG:
-                tag_verts.append(vertex)
-        return tag_verts
-
-    def get_ordered_odometry_edges(self) -> List[List[int]]:
-        """Generate a list of a list of edges ordered by start of path to end.
-
-=======
         """Returns a Graph instance that is a subgraph created from the specified range of odometry vertices
 
         Args:
@@ -925,7 +530,6 @@
     def get_ordered_odometry_edges(self) -> List[List[int]]:
         """Generate a list of a list of edges ordered by start of path to end.
 
->>>>>>> 08a92f37
         The lists are different connected paths. As long as the graph is connected, the output list should only contain
         one list of edges.
 
@@ -943,23 +547,12 @@
             start_found_idx = end_found_idx = 0
 
             for i in range(len(segments) - 1, -1, -1):
-<<<<<<< HEAD
-                current_start_found = \
-                    edge.startuid == self.edges[segments[i][-1]].enduid
-                current_end_found = \
-                    edge.enduid == self.edges[segments[i][0]].startuid
-=======
                 current_start_found = edge.startuid == self.edges[segments[i][-1]].enduid
                 current_end_found = edge.enduid == self.edges[segments[i][0]].startuid
->>>>>>> 08a92f37
 
                 if current_start_found:
                     start_found = True
                     start_found_idx = i
-<<<<<<< HEAD
-
-=======
->>>>>>> 08a92f37
                 elif current_end_found:
                     end_found = True
                     end_found_idx = i
@@ -969,10 +562,6 @@
                     segments[i].extend(segments[end_found_idx])
                     del segments[end_found_idx]
                     break
-<<<<<<< HEAD
-
-=======
->>>>>>> 08a92f37
                 elif current_end_found and start_found:
                     segments[start_found_idx].append(uid)
                     segments[i] = segments[start_found_idx] + segments[i]
@@ -981,15 +570,8 @@
 
             if start_found and not end_found:
                 segments[start_found_idx].append(uid)
-<<<<<<< HEAD
-
             elif end_found and not start_found:
                 segments[end_found_idx].insert(0, uid)
-
-=======
-            elif end_found and not start_found:
-                segments[end_found_idx].insert(0, uid)
->>>>>>> 08a92f37
             elif not (start_found or end_found):
                 segments.append([uid])
         return segments
@@ -1052,11 +634,7 @@
 
             if end_mode != VertexType.WAYPOINT:
                 errors = np.hstack(
-<<<<<<< HEAD
-                    [errors, self.basis_matrices[uid].T.dot(
-=======
                     [errors, self._basis_matrices[uid].T.dot(
->>>>>>> 08a92f37
                         optimized_edges[uid].error())])
 
             if start_mode == VertexType.ODOMETRY:
@@ -1069,12 +647,7 @@
                 elif end_mode == VertexType.WAYPOINT:
                     continue
                 else:
-<<<<<<< HEAD
-                    raise Exception("Unspecified handling for edge of start type {} and end type {}".format(start_mode,
-                                                                                                            end_mode))
-=======
                     raise Exception("Unspecified handling for edge of start type {} and end type {}".format(start_mode,                                                                                          end_mode))
->>>>>>> 08a92f37
             else:
                 raise Exception("Unspecified handling for edge of start type {} and end type {}".format(start_mode,
                                                                                                         end_mode))
